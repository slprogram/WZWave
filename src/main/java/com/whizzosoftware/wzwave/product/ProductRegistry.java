/*******************************************************************************
 * Copyright (c) 2013 Whizzo Software, LLC.
 * All rights reserved. This program and the accompanying materials
 * are made available under the terms of the Eclipse Public License v1.0
 * which accompanies this distribution, and is available at
 * http://www.eclipse.org/legal/epl-v10.html
 *******************************************************************************/
package com.whizzosoftware.wzwave.product;

import org.slf4j.Logger;
import org.slf4j.LoggerFactory;

/**
 * A class that returns information for all products known by the library.
 *
 * @author Dan Noguerol
 */
public class ProductRegistry {
    private static final Logger logger = LoggerFactory.getLogger(ProductRegistry.class);

<<<<<<< HEAD
    // Find info here: http://www.cd-jackson.com/index.php/zwave/zwave-device-database/zwave-device-list
    public final static String M_PHILIO = "Philio Technology Corporation ";
=======
    public final static String UNKNOWN = "Unknown";

>>>>>>> 34b3cd99
    public final static String M_AEON_LABS = "Aeon Labs";
    public final static String M_EVERSPRING = "Everspring";
    public final static String M_GE_JASCO = "GE/Jasco";

    public final static String P_PAN11 = "Smart Energy Plug In Switch (PAN11)";
    public final static String P_45604_OUTDOOR_MODULE = "45604 Outdoor Module";
    public final static String P_45609_RELAY_SWITCH = "45609 On/Off Relay Switch";
    public final static String P_45612_DIMMER_SWITCH = "45612 Dimmer Switch";
    public final static String P_HOME_ENERGY_METER = "Home Energy Meter";
    public final static String P_HOME_ENERGY_METER_G2 = "Home Energy Meter G2";
    public final static String P_SM103_DOOR_WINDOW_SENSOR = "SM103 Door/Window Sensor";
    public final static String P_SMART_ENERGY_SWITCH = "Smart Energy Switch";
    public final static String P_SMART_ENERGY_STRIP = "Smart Energy Strip";
    public final static String P_WATER_SENSOR = "Water Sensor";

    static public ProductInfo lookupProduct(Integer manufacturerId, Integer productTypeId, Integer productId) {
        ProductInfo info = new ProductInfo(manufacturerId, productTypeId, productId);
        info.setManufacturer(UNKNOWN);
        info.setName(UNKNOWN);

        logger.debug("Looking up product info: {}, {}, {}", manufacturerId, productTypeId, productId);

        int mid = manufacturerId != null ? manufacturerId : 0;
        int ptid = productTypeId != null ? productTypeId : 0;
        int pid = productId != null ? productId : 0;

        switch (mid) {
            // Aeon Labs
            case -122:
                info.setManufacturer(M_AEON_LABS);
                switch (ptid) {
                    case 2:
                        switch (pid) {
                            case 9:
                                info.setName(P_HOME_ENERGY_METER);
                                break;
                            case 28:
                                info.setName(P_HOME_ENERGY_METER_G2);
                                break;
                            case 45:
                                info.setName(P_WATER_SENSOR);
                                break;
                        }
                        break;
                    case 3:
                        switch (pid) {
                            case 6:
                                info.setName(P_SMART_ENERGY_SWITCH);
                                break;
                            case 11:
                                info.setName(P_SMART_ENERGY_STRIP);
                                break;
                        }
                        break;
                }
                break;

            // Everspring
            case 96:
                info.setManufacturer(M_EVERSPRING);
                switch (ptid) {
                    case 2:
                        switch (pid) {
                            case 1:
                                info.setName(P_SM103_DOOR_WINDOW_SENSOR);
                                break;
                        }
                        break;
                }
                break;

            // GE/Jasco
            case 99:
                info.setManufacturer(M_GE_JASCO);
                switch (ptid) {
                    case 17495:
                        switch (pid) {
                            case 12848:
                                info.setName(P_45612_DIMMER_SWITCH);
                                break;
                        }
                        break;
                    case 21072:
                        switch (pid) {
                            case 12592:
                                info.setName(P_45604_OUTDOOR_MODULE);
                                break;
                        }
                        break;
                    case 21079:
                        switch (pid) {
                            case 13619:
                                info.setName(P_45609_RELAY_SWITCH);
                                break;
                        }
                        break;
                }
                break;

            // Philio
            case 316:
                info.setManufacturer(M_PHILIO);
                switch (ptid) {
                    case 1:
                        switch (pid) {
                            case 17:
                                info.setName(P_PAN11);
                                break;
                        }
                        break;
                }

            default:
                break;
        }

        if (!info.isComplete() && manufacturerId != null && productTypeId != null && productId != null) {
            logger.error("You are using a product that is not in WZWave's product registry. If the product is " +
                    "working properly with WZWave, please submit the following to the project so it can be " +
                    "added to the registry: Resolved {} from Manufacturer: {}, Product Type: {}, Product Id:{}", info, manufacturerId, productTypeId, productId);
        }

        return info;
    }
}<|MERGE_RESOLUTION|>--- conflicted
+++ resolved
@@ -18,13 +18,10 @@
 public class ProductRegistry {
     private static final Logger logger = LoggerFactory.getLogger(ProductRegistry.class);
 
-<<<<<<< HEAD
+    public final static String UNKNOWN = "Unknown";
+
     // Find info here: http://www.cd-jackson.com/index.php/zwave/zwave-device-database/zwave-device-list
     public final static String M_PHILIO = "Philio Technology Corporation ";
-=======
-    public final static String UNKNOWN = "Unknown";
-
->>>>>>> 34b3cd99
     public final static String M_AEON_LABS = "Aeon Labs";
     public final static String M_EVERSPRING = "Everspring";
     public final static String M_GE_JASCO = "GE/Jasco";
