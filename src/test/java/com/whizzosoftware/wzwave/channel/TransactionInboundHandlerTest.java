/*
 *******************************************************************************
 * Copyright (c) 2013 Whizzo Software, LLC.
 * All rights reserved. This program and the accompanying materials
 * are made available under the terms of the Eclipse Public License v1.0
 * which accompanies this distribution, and is available at
 * http://www.eclipse.org/legal/epl-v10.html
 *******************************************************************************
*/
package com.whizzosoftware.wzwave.channel;

import com.whizzosoftware.wzwave.channel.event.*;
import com.whizzosoftware.wzwave.frame.*;
import io.netty.buffer.Unpooled;

import org.junit.Test;
import static org.junit.Assert.*;

public class TransactionInboundHandlerTest {
    @Test
    public void testRequestNodeInfoApplicationUpdate() throws Exception {
        MockChannelHandlerContext ctx = new MockChannelHandlerContext();
        TransactionInboundHandler h = new TransactionInboundHandler();

        // initiate new RequestNodeInfo transaction
        RequestNodeInfo requestFrame = new RequestNodeInfo((byte)0x02);
        h.userEventTriggered(ctx, new DataFrameSentEvent(requestFrame, true));
        assertEquals(0, ctx.getWriteQueue().size());
        assertEquals(1, ctx.getUserEvents().size());
        assertTrue(ctx.getUserEvents().get(0) instanceof TransactionStartedEvent);
        assertFalse(h.getTransactionContext().isComplete());

        // receive ACK
        h.channelRead(ctx, new ACK());
        assertEquals(0, ctx.getWriteQueue().size());
        assertEquals(1, ctx.getUserEvents().size());
        assertFalse(h.getTransactionContext().isComplete());

        // receive successful send
        h.channelRead(ctx, new RequestNodeInfo(Unpooled.wrappedBuffer(new byte[] {0x01, 0x04, 0x01, 0x60, RequestNodeInfo.UPDATE_STATE_NODE_INFO_RECEIVED, (byte)0x9a})));
        assertEquals(0, ctx.getWriteQueue().size());
        assertEquals(1, ctx.getUserEvents().size());
        assertTrue(h.hasCurrentTransaction());
        assertFalse(h.getTransactionContext().isComplete());

        // receive application update callback
        h.channelRead(ctx, new ApplicationUpdate(Unpooled.wrappedBuffer(new byte[] {0x01, 16, 0x00, 0x49, (byte)0x84, 0x02, 0x0a, 0x04, 0x10, 0x01, 0x25, 0x27, 0x75, 0x73, (byte)0x86, 0x72, 0x77, (byte)0xb8})));
        assertEquals(0, ctx.getWriteQueue().size());
        assertEquals(2, ctx.getUserEvents().size());
        assertTrue(ctx.getUserEvents().get(1) instanceof TransactionCompletedEvent);
        assertFalse(h.hasCurrentTransaction());

        TransactionCompletedEvent tce = (TransactionCompletedEvent)ctx.getUserEvents().get(1);
        assertTrue(tce.hasFrame());
        assertTrue(tce.getFrame() instanceof ApplicationUpdate);
        assertEquals(0x02, (byte)((ApplicationUpdate)tce.getFrame()).getNodeId());
    }

    @Test
    public void testRequestNodeInfoApplicationUpdateWithNoNodeId() throws Exception {
        MockChannelHandlerContext ctx = new MockChannelHandlerContext();
        TransactionInboundHandler h = new TransactionInboundHandler();

        // initiate new RequestNodeInfo transaction
        RequestNodeInfo requestFrame = new RequestNodeInfo((byte)0x02);
        h.userEventTriggered(ctx, new DataFrameSentEvent(requestFrame, true));
        assertEquals(0, ctx.getWriteQueue().size());
        assertEquals(1, ctx.getUserEvents().size());
        assertTrue(ctx.getUserEvents().get(0) instanceof TransactionStartedEvent);
        assertFalse(h.getTransactionContext().isComplete());

        // receive ACK
        h.channelRead(ctx, new ACK());
        assertEquals(0, ctx.getWriteQueue().size());
        assertEquals(1, ctx.getUserEvents().size());
        assertFalse(h.getTransactionContext().isComplete());

        // receive successful send
        h.channelRead(ctx, new RequestNodeInfo(Unpooled.wrappedBuffer(new byte[] {0x01, 0x04, 0x01, 0x60, RequestNodeInfo.UPDATE_STATE_NODE_INFO_RECEIVED, (byte)0x9a})));
        assertEquals(0, ctx.getWriteQueue().size());
        assertEquals(1, ctx.getUserEvents().size());
        assertTrue(h.hasCurrentTransaction());
        assertFalse(h.getTransactionContext().isComplete());

        // receive application update callback
        h.channelRead(ctx, new ApplicationUpdate(Unpooled.wrappedBuffer(new byte[] {0x01, 16, 0x00, 0x49, (byte)0x84, 0x00, 0x0a, 0x04, 0x10, 0x01, 0x25, 0x27, 0x75, 0x73, (byte)0x86, 0x72, 0x77, (byte)0xb8})));
        assertEquals(0, ctx.getWriteQueue().size());
        assertEquals(2, ctx.getUserEvents().size());
        assertTrue(ctx.getUserEvents().get(1) instanceof TransactionCompletedEvent);
        assertFalse(h.hasCurrentTransaction());

        TransactionCompletedEvent tce = (TransactionCompletedEvent)ctx.getUserEvents().get(1);
        assertTrue(tce.hasFrame());
        assertTrue(tce.getFrame() instanceof ApplicationUpdate);
        assertEquals(0x02, (byte)((ApplicationUpdate)tce.getFrame()).getNodeId());
    }

    @Test
    public void testRequestNodeInfoFailure() throws Exception {
        MockChannelHandlerContext ctx = new MockChannelHandlerContext();
        TransactionInboundHandler h = new TransactionInboundHandler();

        // initiate new RequestNodeInfo transaction
        RequestNodeInfo requestFrame = new RequestNodeInfo((byte)0x2c);
        h.userEventTriggered(ctx, new DataFrameSentEvent(requestFrame, true));
        assertEquals(0, ctx.getWriteQueue().size());

        // receive ACK
        h.channelRead(ctx, new ACK());
        assertEquals(0, ctx.getWriteQueue().size());

        // receive unsuccessful send
        h.channelRead(ctx, new RequestNodeInfo(Unpooled.wrappedBuffer(new byte[] {0x01, 0x04, 0x01, 0x60, RequestNodeInfo.UPDATE_STATE_NODE_INFO_REQ_FAILED, (byte)0x9a})));
        assertTrue(h.hasCurrentTransaction());

        // confirm request was re-queued
        assertEquals(1, ctx.getWriteQueue().size());
        assertTrue(ctx.getWriteQueue().get(0) instanceof OutboundDataFrame);
        assertTrue(((OutboundDataFrame)ctx.getWriteQueue().get(0)).getDataFrame() instanceof RequestNodeInfo);

        // simulate re-send
        requestFrame.incremenentSendCount();
        h.userEventTriggered(ctx, new DataFrameSentEvent(requestFrame, true));
        assertTrue(h.hasCurrentTransaction());

        // receive ACK
        h.channelRead(ctx, new ACK());
        assertEquals(1, ctx.getWriteQueue().size());

        // receive unsuccessful send
        h.channelRead(ctx, new RequestNodeInfo(Unpooled.wrappedBuffer(new byte[] {0x01, 0x04, 0x01, 0x60, 0x00, (byte)0x9a})));
        assertTrue(h.hasCurrentTransaction());

        // confirm request was re-queued
        assertEquals(2, ctx.getWriteQueue().size());
        assertTrue(ctx.getWriteQueue().get(1) instanceof OutboundDataFrame);
        assertTrue(((OutboundDataFrame)ctx.getWriteQueue().get(1)).getDataFrame() instanceof RequestNodeInfo);

        // simulate re-send
        requestFrame.incremenentSendCount();
        h.userEventTriggered(ctx, new DataFrameSentEvent(requestFrame, true));
        assertTrue(h.hasCurrentTransaction());

        // receive ACK
        h.channelRead(ctx, new ACK());
        assertEquals(2, ctx.getWriteQueue().size());

        // receive unsuccessful send
        h.channelRead(ctx, new RequestNodeInfo(Unpooled.wrappedBuffer(new byte[] {0x01, 0x04, 0x01, 0x60, 0x00, (byte)0x9a})));
        assertFalse(h.hasCurrentTransaction());

        // confirm request was not re-queued
        assertEquals(2, ctx.getWriteQueue().size());
    }

    @Test
    public void testAddNodeToNetworkTransaction() {
        MockChannelHandlerContext ctx = new MockChannelHandlerContext();
        TransactionInboundHandler h = new TransactionInboundHandler();
        h.channelRead(ctx, new AddNodeToNetwork(Unpooled.wrappedBuffer(new byte[] {0x01, 0x07, 0x00, 0x4A, 0x01, 0x02, 0x00, 0x00, (byte)0xB1})));
        assertTrue(h.hasCurrentTransaction());
        h.channelRead(ctx, new AddNodeToNetwork(Unpooled.wrappedBuffer(new byte[] {0x01, 0x12, 0x00, 0x4A, 0x01, 0x03, 0x02, 0x0B, 0x04, 0x20, 0x01, 0x30, (byte)0x80, (byte)0x84, 0x71, 0x70, (byte)0x85, (byte)0x86, 0x72, (byte)0xCD})));
        assertTrue(h.hasCurrentTransaction());
        h.channelRead(ctx, new AddNodeToNetwork(Unpooled.wrappedBuffer(new byte[] {0x01, 0x12, 0x00, 0x4A, 0x01, 0x05, 0x02, 0x0B, 0x04, 0x20, 0x01, 0x30, (byte)0x80, (byte)0x84, 0x71, 0x70, (byte)0x85, (byte)0x86, 0x72, (byte)0xCB, 0x18})));
        assertFalse(h.hasCurrentTransaction());
    }

    @Test
    public void testSendDataTransactionTimeout() throws Exception {
        MockChannelHandlerContext ctx = new MockChannelHandlerContext();
        TransactionInboundHandler h = new TransactionInboundHandler();
        assertFalse(h.hasCurrentTransaction());
<<<<<<< HEAD
        SendData startFrame = new SendData(Unpooled.wrappedBuffer(new byte[] {0x01, 0x09, 0x00, 0x13, 0x03, 0x02, 0x20, 0x02, 0x05, 0x31, (byte)0xF2}));
        h.userEventTriggered(ctx, new DataFrameSentEvent(startFrame, true));
        assertTrue(h.hasCurrentTransaction());
        h.userEventTriggered(ctx, new TransactionTimeoutEvent(h.getTransactionContext().getId()));
        assertTrue(h.hasCurrentTransaction());
        h.userEventTriggered(ctx, new TransactionFailedEvent(h.getTransactionContext().getId(), startFrame));
=======
        h.userEventTriggered(ctx, new DataFrameSentEvent(new SendData(Unpooled.wrappedBuffer(new byte[] {0x01, 0x09, 0x00, 0x13, 0x03, 0x02, 0x20, 0x02, 0x05, 0x31, (byte)0xF2})), true));
        assertTrue(h.hasCurrentTransaction());
        h.userEventTriggered(ctx, new TransactionTimeoutEvent(h.getTransactionContext().getId()));
>>>>>>> fa8e6835
        assertFalse(h.hasCurrentTransaction());
    }

    @Test
    public void testSendDataSleepingNodeTransactionNoACKFailure() throws Exception {
        MockChannelHandlerContext ctx = new MockChannelHandlerContext();
        TransactionInboundHandler h = new TransactionInboundHandler();

        h.userEventTriggered(ctx, new DataFrameSentEvent(new SendData(Unpooled.wrappedBuffer(new byte[] {0x01, 0x09, 0x00, 0x13, 0x06, 0x02, 0x00, 0x00, 0x25, 0x0a, (byte)0xce})), false));
        assertEquals(1, ctx.getUserEvents().size());
        assertTrue(ctx.getUserEvents().get(0) instanceof TransactionStartedEvent);
        h.channelRead(ctx, new ACK());
        assertEquals(1, ctx.getUserEvents().size());
        h.channelRead(ctx, new SendData(Unpooled.wrappedBuffer(new byte[] {0x01, 0x04, 0x01, 0x13, 0x01, (byte)0xe8})));
        assertEquals(1, ctx.getUserEvents().size());
        h.channelRead(ctx, new SendData(Unpooled.wrappedBuffer(new byte[] {0x01, 0x05, 0x00, 0x13, 0x0a, 0x01, (byte)0xe2})));
        assertEquals(2, ctx.getUserEvents().size());
        assertTrue(ctx.getUserEvents().get(1) instanceof TransactionFailedEvent);
    }

    @Test
    public void testSendDataSleepingNodeTransactionNetworkCongestionFailure() throws Exception {
        MockChannelHandlerContext ctx = new MockChannelHandlerContext();
        TransactionInboundHandler h = new TransactionInboundHandler();

        h.userEventTriggered(ctx, new DataFrameSentEvent(new SendData(Unpooled.wrappedBuffer(new byte[] {0x01, 0x09, 0x00, 0x13, 0x06, 0x02, 0x00, 0x00, 0x25, 0x0a, (byte)0xce})), false));
        assertEquals(1, ctx.getUserEvents().size());
        assertEquals(0, ctx.getWriteQueue().size());
        assertTrue(ctx.getUserEvents().get(0) instanceof TransactionStartedEvent);
        h.channelRead(ctx, new ACK());
        assertEquals(1, ctx.getUserEvents().size());
        assertEquals(0, ctx.getWriteQueue().size());
        h.channelRead(ctx, new SendData(Unpooled.wrappedBuffer(new byte[] {0x01, 0x04, 0x01, 0x13, 0x01, (byte)0xe8})));
        assertEquals(1, ctx.getUserEvents().size());
        assertEquals(0, ctx.getWriteQueue().size());
        h.channelRead(ctx, new SendData(Unpooled.wrappedBuffer(new byte[] {0x01, 0x05, 0x00, 0x13, 0x0a, 0x02, (byte)0xe2})));
        assertEquals(1, ctx.getUserEvents().size());
        assertEquals(1, ctx.getWriteQueue().size());
        assertTrue(ctx.getWriteQueue().get(0) instanceof OutboundDataFrame);
    }

    @Test
    public void testSendDataResponseFrameTimeout() throws Exception {
        MockChannelHandlerContext ctx = new MockChannelHandlerContext();
        TransactionInboundHandler h = new TransactionInboundHandler();

        assertEquals(0, ctx.getUserEvents().size());

        SendData sendData = new SendData("", (byte)0x01, new byte[] {0x01, 0x09, 0x00, 0x13, 0x06, 0x02, 0x00, 0x00, 0x25, 0x0a, (byte)0xce}, (byte)0x05, true);
        h.userEventTriggered(ctx, new DataFrameSentEvent(sendData, true));
        assertEquals(1, ctx.getUserEvents().size());
        assertEquals(0, ctx.getWriteQueue().size());
        assertTrue(ctx.getUserEvents().get(0) instanceof TransactionStartedEvent);
        h.channelRead(ctx, new ACK());
        assertEquals(1, ctx.getUserEvents().size());
        assertEquals(0, ctx.getWriteQueue().size());
        h.channelRead(ctx, new SendData(Unpooled.wrappedBuffer(new byte[] {0x01, 0x04, 0x01, 0x13, 0x01, (byte)0xe8})));
        assertEquals(1, ctx.getUserEvents().size());
        assertEquals(0, ctx.getWriteQueue().size());
        h.channelRead(ctx, new SendData(Unpooled.wrappedBuffer(new byte[] {0x01, 0x05, 0x00, 0x13, 0x0a, 0x00, (byte)0xe2})));
        assertEquals(1, ctx.getUserEvents().size());
        assertEquals(0, ctx.getWriteQueue().size());
        h.userEventTriggered(ctx, new TransactionTimeoutEvent(h.getTransactionContext().getId()));
        assertEquals(1, ctx.getWriteQueue().size());
        assertTrue(ctx.getWriteQueue().get(0) instanceof OutboundDataFrame);
        assertTrue(((OutboundDataFrame)ctx.getWriteQueue().get(0)).getDataFrame() instanceof SendData);
        sendData.incremenentSendCount(); // simulate that the frame was sent to the network

        h.userEventTriggered(ctx, new TransactionTimeoutEvent(h.getTransactionContext().getId()));
        assertEquals(2, ctx.getWriteQueue().size());
        assertTrue(ctx.getWriteQueue().get(1) instanceof OutboundDataFrame);
        assertTrue(((OutboundDataFrame)ctx.getWriteQueue().get(1)).getDataFrame() instanceof SendData);
        sendData.incremenentSendCount(); // simulate that the frame was sent to the network

        assertEquals(1, ctx.getUserEvents().size());
        h.userEventTriggered(ctx, new TransactionTimeoutEvent(h.getTransactionContext().getId()));
        assertEquals(2, ctx.getWriteQueue().size());
        assertEquals(2, ctx.getUserEvents().size());
        assertTrue(ctx.getUserEvents().get(1) instanceof TransactionFailedEvent);
        assertTrue(h.hasCurrentTransaction());

        // simulate Netty passing along the TransactionFailedEvent
        h.userEventTriggered(ctx, ctx.getUserEvents().get(1));
        assertFalse(h.hasCurrentTransaction());
    }

    @Test
    public void testSendDataSuccessfulTransaction() throws Exception {
        MockChannelHandlerContext ctx = new MockChannelHandlerContext();
        TransactionInboundHandler h = new TransactionInboundHandler();

        h.userEventTriggered(ctx, new DataFrameSentEvent(new SendData(Unpooled.wrappedBuffer(new byte[] {0x01, 0x09, 0x00, 0x13, 0x06, 0x02, 0x00, 0x00, 0x25, 0x0a, (byte)0xce})), false));
        assertEquals(1, ctx.getUserEvents().size());
        assertEquals(0, ctx.getWriteQueue().size());
        assertTrue(ctx.getUserEvents().get(0) instanceof TransactionStartedEvent);
        h.channelRead(ctx, new ACK());
        assertEquals(1, ctx.getUserEvents().size());
        assertEquals(0, ctx.getWriteQueue().size());
        h.channelRead(ctx, new SendData(Unpooled.wrappedBuffer(new byte[] {0x01, 0x04, 0x01, 0x13, 0x01, (byte)0xe8})));
        assertEquals(1, ctx.getUserEvents().size());
        assertEquals(0, ctx.getWriteQueue().size());
        h.channelRead(ctx, new SendData(Unpooled.wrappedBuffer(new byte[] {0x01, 0x05, 0x00, 0x13, 0x0a, 0x00, (byte)0xe2})));
        assertEquals(2, ctx.getUserEvents().size());
        assertTrue(ctx.getUserEvents().get(1) instanceof TransactionCompletedEvent);
    }

    @Test
    public void testTransactionTimeoutExtension() throws Exception {
        MockChannelHandlerContext ctx = new MockChannelHandlerContext();
        TransactionInboundHandler h = new TransactionInboundHandler();
        h.handlerAdded(ctx);
        assertFalse(h.hasCurrentTransaction());

        long now = System.currentTimeMillis();
        h.processEvent(ctx, new DataFrameSentEvent(new SendData(Unpooled.wrappedBuffer(new byte[] {0x01, 0x09, 0x00, 0x13, 0x03, 0x02, 0x20, 0x02, 0x05, 0x31, (byte)0xF2})), true), now);
        assertTrue(h.hasCurrentTransaction());
        assertEquals(now, h.getTransactionContext().getTimeoutStartTime());

        now = System.currentTimeMillis();
<<<<<<< HEAD
        h.processEvent(ctx, new IncompleteDataFrameEvent(), now);
=======
        h.userEventTriggered(ctx, new IncompleteDataFrameEvent());
>>>>>>> fa8e6835
        assertTrue(h.hasCurrentTransaction());
        assertEquals(now, h.getTransactionContext().getTimeoutStartTime());
    }
}<|MERGE_RESOLUTION|>--- conflicted
+++ resolved
@@ -170,18 +170,13 @@
         MockChannelHandlerContext ctx = new MockChannelHandlerContext();
         TransactionInboundHandler h = new TransactionInboundHandler();
         assertFalse(h.hasCurrentTransaction());
-<<<<<<< HEAD
+
         SendData startFrame = new SendData(Unpooled.wrappedBuffer(new byte[] {0x01, 0x09, 0x00, 0x13, 0x03, 0x02, 0x20, 0x02, 0x05, 0x31, (byte)0xF2}));
         h.userEventTriggered(ctx, new DataFrameSentEvent(startFrame, true));
         assertTrue(h.hasCurrentTransaction());
         h.userEventTriggered(ctx, new TransactionTimeoutEvent(h.getTransactionContext().getId()));
         assertTrue(h.hasCurrentTransaction());
         h.userEventTriggered(ctx, new TransactionFailedEvent(h.getTransactionContext().getId(), startFrame));
-=======
-        h.userEventTriggered(ctx, new DataFrameSentEvent(new SendData(Unpooled.wrappedBuffer(new byte[] {0x01, 0x09, 0x00, 0x13, 0x03, 0x02, 0x20, 0x02, 0x05, 0x31, (byte)0xF2})), true));
-        assertTrue(h.hasCurrentTransaction());
-        h.userEventTriggered(ctx, new TransactionTimeoutEvent(h.getTransactionContext().getId()));
->>>>>>> fa8e6835
         assertFalse(h.hasCurrentTransaction());
     }
 
@@ -301,11 +296,7 @@
         assertEquals(now, h.getTransactionContext().getTimeoutStartTime());
 
         now = System.currentTimeMillis();
-<<<<<<< HEAD
         h.processEvent(ctx, new IncompleteDataFrameEvent(), now);
-=======
-        h.userEventTriggered(ctx, new IncompleteDataFrameEvent());
->>>>>>> fa8e6835
         assertTrue(h.hasCurrentTransaction());
         assertEquals(now, h.getTransactionContext().getTimeoutStartTime());
     }
